--- conflicted
+++ resolved
@@ -207,18 +207,6 @@
 
     // We use these as progress capture devices (read: keep most likely relative transform)
     Vector2f relative_loc( 0, 0 );
-<<<<<<< HEAD
-    float relative_angle = 0.0;
-    float likelihood = 0.0;
-
-    for(const auto& v: voxel_cube_)
-    {
-     float raster_likelihood = RasterWeighting( raster_,
-                                                 resolution_,
-                                                 TransformPointCloud(pcl, 
-                                                                     (relative_loc_mle + v.delta_loc), 
-                                                                     (relative_angle_mle + v.delta_angle)) );
-=======
     float relative_angle = 0;
     float likelihood = -1000000000;
 
@@ -230,7 +218,6 @@
                                                         TransformPointCloud(pcl, 
                                                                            (relative_loc_mle + v.delta_loc), 
                                                                            (relative_angle_mle + v.delta_angle)) );
->>>>>>> 92ac534c
       if( likelihood < raster_likelihood )
       { 
         likelihood = raster_likelihood;
@@ -239,16 +226,12 @@
       }
     }
 
-<<<<<<< HEAD
-=======
     // DELETE
     // relative_loc = relative_loc_mle;
     // relative_angle = relative_angle_mle;
     // // DELETE
-
     std::cout<< likelihood << " mle x: " << relative_loc_mle.x() << " opt x: " << relative_loc.x() << " mle y: " << relative_loc_mle.y() << " opt y: " << relative_loc.y()<< " mle a: " << relative_angle_mle << " opt a: " << relative_angle << std::endl;
 
->>>>>>> 92ac534c
     PoseScan node{ map_pose_scan_.back().state_loc + relative_loc, 
                    map_pose_scan_.back().state_angle + relative_angle, 
                    pcl };
